const _ = require('lodash')
const readline = require('readline')
const eba = require('./eba-client')
const jwt = require('jsonwebtoken')
const fs = require('fs')
const chalk = require('chalk')

process.env.NODE_TLS_REJECT_UNAUTHORIZED = '0'

const settings = {
<<<<<<< HEAD
    url: 'https://eba-3.adm01.com/',
=======
    url: 'https://eba.ibm.com/',
>>>>>>> 58b44559
    key: 'private_key.pem',
    iss: 'https://github.com',
    sub: 'osidorkin',
    name: 'Oleg Sidorkin'
}

const rl = readline.createInterface({
    input: process.stdin,
    output: process.stdout
})

var client = new eba.Client(settings.url)

client.on('message', (message) => {
    console.log(message)
})

client.on('log', (text) => {
    console.log(chalk.cyan(text))
})

function interact() {
    rl.question('', (text) => {
        client.ask(text)
        _.defer(interact)
    })
}

let claims = {
    iss: settings.iss,
    sub: settings.sub,
    name: settings.name
}

let access_token = jwt.sign(claims, fs.readFileSync(settings.key), { algorithm: 'RS256' })

client
    .start({ access_token })
    .then(() => {
        console.log('type your question or hit Ctrl+D to exit')
        interact()
    })
    .catch((ex) => {
        console.error(chalk.red('unable to connect:'))
        console.error(chalk.red(`${ex}`))
        process.exit(1)
    })

rl.on('close', () => client.stop())<|MERGE_RESOLUTION|>--- conflicted
+++ resolved
@@ -8,11 +8,7 @@
 process.env.NODE_TLS_REJECT_UNAUTHORIZED = '0'
 
 const settings = {
-<<<<<<< HEAD
-    url: 'https://eba-3.adm01.com/',
-=======
     url: 'https://eba.ibm.com/',
->>>>>>> 58b44559
     key: 'private_key.pem',
     iss: 'https://github.com',
     sub: 'osidorkin',
